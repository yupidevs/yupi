--- conflicted
+++ resolved
@@ -381,9 +381,6 @@
     return vacf_mean, vacf_std
 
 
-<<<<<<< HEAD
-# TODO: Fix this implementation for dim != 2 Traj
-=======
 def _estimate_kurtosis(arr):
     """
     Compute the kurtosis of the array, `arr`.
@@ -442,7 +439,6 @@
     return kurtosis
 
 
->>>>>>> ef01fceb
 def estimate_kurtosis_ensemble(trajs: List[Trajectory]):
     """Estimate kurtosis as a function of time of the 
     list of Trajectory objects, ``trajs``. The average 
