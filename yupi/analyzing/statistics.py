from typing import List
import scipy.stats
import numpy as np
from yupi.trajectory import Trajectory, _threshold
from yupi.analyzing import turning_angles, subsample_trajectory


def _check_uniform_time_spaced(func):
    def wrapper(trajs: List[Trajectory], *args, **kwargs):
        if any((abs(t.dt_std - 0) > _threshold for t in trajs)):
            raise ValueError('All trajectories must be uniformly time spaced')
        return func(trajs, *args, **kwargs)
    return wrapper

def _check_same_dt(func):
    def wrapper(trajs: List[Trajectory], *args, **kwargs):
        if trajs:
            dt = trajs[0].dt
            if any((abs(t.dt - dt) > _threshold for t in trajs)):
                raise ValueError("All trajectories must have the same 'dt'")
        return func(trajs, *args, **kwargs)
    return wrapper

def _check_same_dim(func):
    def wrapper(trajs: List[Trajectory], *args, **kwargs):
        if trajs:
            dim = trajs[0].dim
            if any((t.dim != dim for t in trajs)):
                raise ValueError("All trajectories must have the same dimensions")
        return func(trajs, *args, **kwargs)
    return wrapper

def _check_exact_dim(dim):
    def _check_exact_dim_decorator(func):
        def wrapper(trajs: List[Trajectory], *args, dim=dim, **kwargs):
            if any((t.dim != dim for t in trajs)):
                raise ValueError(f"All trajectories must be {dim}-dimensional")
            return func(trajs, *args, **kwargs)
        return wrapper
    return _check_exact_dim_decorator

def _check_same_r0(func):
    def wrapper(trajs: List[Trajectory], *args, **kwargs):
        if trajs:
            r0 = trajs[0].r[0]
            if any((abs(t.r[0] - r0) > _threshold for t in trajs)):
                raise ValueError("All trajectories must have the same initial position")
        return func(trajs, *args, **kwargs)
    return wrapper

def _check_same_lenght(func):
    def wrapper(trajs: List[Trajectory], *args, **kwargs):
        if trajs:
            length = len(trajs)
            if any((abs(len(t) - length) > _threshold for t in trajs)):
                raise ValueError("All trajectories must have the same length")
        return func(trajs, *args, **kwargs)
    return wrapper

def _check_same_t(func):
    def wrapper(trajs: List[Trajectory], *args, **kwargs):
        if trajs:
            length = len(trajs)
            if any((abs(len(t) - length) > _threshold for t in trajs)):
                raise ValueError("All trajectories must have the same length")
        return func(trajs, *args, **kwargs)
    return wrapper

@_check_same_dt
@_check_exact_dim(2)
@_check_uniform_time_spaced
def estimate_turning_angles(trajs: List[Trajectory], accumulate=False,
                            degrees=False, centered=False, wrap=True):
    """Return a concatenation of all the turning angles that forms
    a set of trajectories.

    Parameters
    ----------
    trajs : List[Trajectory]
        Input list of trajectories.
    accumulate : bool, optional
        If True, turning angles are measured with respect to an axis
        define by the initial velocity (i.e., angles between initial
        and current velocity). Otherwise, relative turning angles
        are computed (i.e., angles between succesive velocity vectors).
        By default False.
    degrees : bool, optional
        If True, angles are given in degrees. Otherwise, the units
        are radians. By default False.
    centered : bool, optional
        If True, angles are wrapped on the interval ``[-pi, pi]``.
        Otherwise, the interval ``[0, 2*pi]`` is chosen. By default
        False.

    Returns
    -------
    np.ndarray
        Concatenated array of turning angles for a list of Trajectory
        objects.
    """

    theta = [turning_angles(t, accumulate, degrees, centered, wrap) for t in trajs]
    return np.concatenate(theta)


@_check_same_dim
def estimate_velocity_samples(trajs: List[Trajectory], step: int = 1):
    """
    Estimate speeds of the list of trajectories, ``trajs``,
    by computing displacements according to a certain sample
    frequency given by ``step``.

    Parameters
    ----------
    trajs : List[Trajectory]
        Input list of trajectories.
    step : int
        Numer of sample points.

    Returns
    -------
    np.array
        Concatenated array of speeds.
    """

    trajs_ = [subsample_trajectory(traj, step) for traj in trajs]
    return np.concatenate([traj.v.norm for traj in trajs_])


@_check_same_t
def estimate_msd_ensemble(trajs: List[Trajectory]):
    """
    Compute the square displacements for every Trajectory object
    stored in ``trajs`` as the square of the current position vector
    that has been subtracted the initial position.

    Trajectories should have the same length.

    Parameters
    ----------
    trajs : List[Trajectory]
        Input list of trajectories.

    Returns
    -------
    np.ndarray
        Array of square displacements with shape ``(n, N)``, where
        ``n`` is the total number of time steps and ``N`` the number
        of trajectories.
    """

    msd = []
    for traj in trajs:
        # Position vectors
        r = traj.r

        # Square displacements
        r_2 = (r - r[0])**2            # Square coordinates
        r2 = np.sum(r_2, axis=1)       # Square distances
        msd.append(r2)                 # Append square distances

    # Transpose to have time/trials as first/second axis
    msd = np.transpose(msd)
    return msd


@_check_same_dt
@_check_uniform_time_spaced
def estimate_msd_time(trajs: List[Trajectory], lag: int):
    """
    Estimate the mean square displacement for every Trajectory
    object stored in ``trajs`` as the average of the square of
    dispacement vectors as a function of the lag time.

    This is a convenience estimator specially when trajectories
    do not have equal lengths.

    Parameters
    ----------
    trajs : List[Trajectory]
        Input list of trajectories.
    lag : int
        Number of steps that multiplied by ``dt`` defines the lag
        time.

    Returns
    -------
    np.ndarray
        Array of mean square displacements with shape ``(lag, N)``,
        where ``N`` the number of trajectories.
    """

    msd = []
    for traj in trajs:
        # Position vectors
        r = traj.r

        # Compute msd for a single trajectory
        msd_ = np.empty(lag)
        for lag_ in range(1, lag + 1):
            # Lag displacement vectors
            dr = r[lag_:] - r[:-lag_]
            # Lag displacement
            dr2 = np.sum(dr**2, axis=1)
            # Averaging over a single realization
            msd_[lag_ - 1] = np.mean(dr2)

        # Append all square displacements
        msd.append(msd_)

    # Transpose to have time/trials as first/second axis
    msd = np.transpose(msd)
    return msd


@_check_same_dim
def estimate_msd(trajs: List[Trajectory], time_avg=True, lag=None):
    """
    Estimate the mean square displacement of the list of Trajectory
    objects, ``trajs``, providing the options of averaging over the
    ensemble of realizations or over time.

    Parameters
    ----------
    trajs : List[Trajectory]
        Input list of trajectories.
    time_avg : bool, optional
        If True, mean square displacement is estimated averaging over
        time. Otherwise, an ensemble average will be performed and all
        Trajectory objects will have to have the same length. By default
        True.
    lag : None, optional
        If None, ``time_avg`` should be set to ``False`` indicating
        ensemble average. Otherwise, ``lag`` is taken as the number
        of steps that multiplied by ``dt`` defines the lag time. By
        default None.

    Returns
    -------
    np.ndarray
        Array of mean square displacements.
    np.ndarray
        Array of standard deviations.
    """

    if not time_avg:
        msd = estimate_msd_ensemble(trajs)   # Ensemble average
    else:
        msd = estimate_msd_time(trajs, lag)  # Time average

    msd_mean = np.mean(msd, axis=1)  # Mean
    msd_std = np.std(msd, axis=1)    # Standard deviation
    return msd_mean, msd_std


@_check_same_t
def estimate_vacf_ensemble(trajs: List[Trajectory]):
    """
    Compute the pair-wise dot product between initial and current
    velocity vectors for every Trajectory object stored in ``trajs``.

    Parameters
    ----------
    trajs : List[Trajectory]
        Input list of trajectories.

    Returns
    -------
    np.ndarray
        Array of velocity dot products with shape ``(n, N)``, where
        ``n`` is the total number of time steps and ``N`` the number
        of trajectories.
    """

    vacf = []
    for traj in trajs:
        # Cartesian velocity components
        v = traj.v

        # Pair-wise dot product between velocities at t0 and t
        v0_dot_v = np.sum(v[0] * v, axis=1)

        # Append all veloctiy dot products
        vacf.append(v0_dot_v)

    # Transpose to have time/trials as first/second axis
    vacf = np.transpose(vacf)
    return vacf


@_check_same_dt
@_check_uniform_time_spaced
def estimate_vacf_time(trajs: List[Trajectory], lag: int):
    """
    Estimate the velocity autocorrelation function for every
    Trajectory object stored in ``trajs`` as the average of the
    dot product between velocity vectors that are distant a certain
    lag time.

    This is a convenience estimator specially when trajectories do
    not have equal lengths.

    Parameters
    ----------
    trajs : List[Trajectory]
        Input list of trajectories.
    lag : int
        Number of steps that multiplied by ``dt`` defines the lag
        time.

    Returns
    -------
    np.ndarray
        Array of velocity autocorrelation function with shape
        ``(lag, N)``, where ``N`` is the number of trajectories.
    """

    vacf = []
    for traj in trajs:
        # Cartesian velocity components
        v = traj.v

        # Compute vacf for a single trajectory
        vacf_ = np.empty(lag)
        for lag_ in range(1, lag + 1):
            # Multiply components given lag
            v1v2 = v[:-lag_] * v[lag_:]

            # Dot product for a given lag time
            v1_dot_v2 = np.sum(v1v2, axis=1)

            # Averaging over a single realization
            vacf_[lag_ - 1] = np.mean(v1_dot_v2)

        # Append the vacf for a every single realization
        vacf.append(vacf_)

    # Aranspose to have time/trials as first/second axis
    vacf = np.transpose(vacf)
    return vacf


@_check_same_dim
def estimate_vacf(trajs: List[Trajectory], time_avg=True, lag: int = None):
    """
    Estimate the velocity autocorrelation function of the list of
    Trajectory objects, ``trajs``, providing the options of averaging
    over the ensemble of realizations or over time.

    Parameters
    ----------
    trajs : List[Trajectory]
        Input list of trajectories.
    time_avg : bool, optional
        If True, velocity autocorrelation function is estimated
        averaging over time. Otherwise, an ensemble average will be
        performed and all Trajectory objects will have to have the
        same length. By default True.
    lag : int, optional
        If None, ``time_avg`` should be set to ``False`` indicating
        ensemble average. Otherwise, ``lag`` is taken as the number
        of steps that multiplied by ``dt`` defines the lag time.
        By default None.

    Returns
    -------
    np.ndarray
        Array of velocity autocorrelation function.
    np.ndarray
        Array of standard deviations.
    """

    if not time_avg:
        vacf = estimate_vacf_ensemble(trajs)   # Ensemble average
    else:
        vacf = estimate_vacf_time(trajs, lag)  # Time average

    vacf_mean = np.mean(vacf, axis=1)  # Mean
    vacf_std = np.std(vacf, axis=1)    # Standard deviation
    return vacf_mean, vacf_std


def _estimate_kurtosis(arr):
    """
    Compute the kurtosis of the array, `arr`.

    If `arr` is not a one-dimensional array, it should
    be a horizontal collection of column vectors.

    Parameters
    ----------
    arr : np.adarray
        Data for which the kurtosis is calculated.

    Returns
    -------
    float
        Kurtosis of the data set.
    """

    arr = np.squeeze(arr)

    # ONE-DIMENSIONAL CASE
    if len(arr.shape) == 1:
        # Subtract the mean position at every time instant
        arr_zm = arr - arr.mean()

        # Second and fourth central moments averaging
        # over repetitions
        m2 = np.mean(arr_zm**2)
        m4 = np.mean(arr_zm**4)

<<<<<<< HEAD
        # Compute kurtosis for those cases in which the 
=======
        # Compute kurtosis for those cases in which the
>>>>>>> efd65aae
        # second moment is different from zero
        if m2 == 0:
            return 0
        kurtosis = m4 / m2**2
        return kurtosis

    # MULTIDIMENSIONAL CASE
<<<<<<< HEAD
    # arr should have shape (dim, trials) 
=======
    # arr should have shape (dim, trials)
>>>>>>> efd65aae
    # (i.e., a horizontal sequence of column vectors)

    # Subtract the mean position
    arr_zm = arr - arr.mean(1)[:,None]

    try:
        # Inverse of the estimated covariance matrix
        cov_inv = np.linalg.inv(np.cov(arr))
    except np.linalg.LinAlgError:
        # Exception for the case of singular matrices
        return 0
<<<<<<< HEAD
    
=======

>>>>>>> efd65aae
    # Kurtosis definition for multivariate r.v.'s
    k = np.sum(arr_zm * (cov_inv @ arr_zm), axis=0)
    kurtosis = np.mean(k**2)

    return kurtosis

<<<<<<< HEAD

def estimate_kurtosis_ensemble(trajs: List[Trajectory]):
    """Estimate kurtosis as a function of time of the 
    list of Trajectory objects, ``trajs``. The average 
=======
@_check_same_t
def estimate_kurtosis_ensemble(trajs: List[Trajectory]):
    """Estimate kurtosis as a function of time of the
    list of Trajectory objects, ``trajs``. The average
>>>>>>> efd65aae
    is perform over the ensemble of realizations.

    Parameters
    ----------
    trajs : List[Trajectory]
        Input list of trajectories.

    Returns
    -------
    np.ndarray
        Kurtosis at every time instant.
    """
    # Get ensemble positions where axis 0/1/2 are 
    # in the order trials/time/dim
    r = [traj.r for traj in trajs]

    # Set trials as the last axis
    r = np.moveaxis(r, 0, 2)
<<<<<<< HEAD

    # Compute kurtosis at every time instant (loop over time)
    kurtosis = [_estimate_kurtosis(r_) for r_ in r]

    return np.array(kurtosis)
=======
>>>>>>> efd65aae

    # Compute kurtosis at every time instant (loop over time)
    kurtosis = [_estimate_kurtosis(r_) for r_ in r]

<<<<<<< HEAD
=======
    return np.array(kurtosis)


@_check_same_dt
@_check_uniform_time_spaced
>>>>>>> efd65aae
def estimate_kurtosis_time(trajs: List[Trajectory], lag):
    """
    Estimate the kurtosis for every Trajectory object stored 
    in ``trajs``.

    Parameters
    ----------
    trajs : List[Trajectory]
        Input list of trajectories.
    lag : int
        Number of steps that multiplied by ``dt`` defines the lag
        time.

    Returns
    -------
    np.ndarray
        Array of velocity autocorrelation function with shape
        ``(lag, N)``, where ``N`` is the number of trajectories.
    """

    kurtosis = []
    for traj in trajs:
        kurt = np.empty(lag)
        for lag_ in range(lag):
            try:
                dr = traj.r[lag_:] - traj.r[:-lag_]
            except ValueError:
                kurt[lag_] = 0
                continue
            kurt[lag_] = _estimate_kurtosis(dr.T)
        kurtosis.append(kurt)
    kurtosis = np.transpose(kurtosis)
    return kurtosis


<<<<<<< HEAD
def estimate_kurtosis(trajs: List[Trajectory], time_avg=True, lag=None):
    """
    Estimate the kurtosis of the list of Trajectory objects, ``trajs``, 
    providing the options of averaging over the ensemble of realizations 
=======
@_check_same_dim
def estimate_kurtosis(trajs: List[Trajectory], time_avg=True, lag=None):
    """
    Estimate the kurtosis of the list of Trajectory objects, ``trajs``,
    providing the options of averaging over the ensemble of realizations
>>>>>>> efd65aae
    or over time.

    Parameters
    ----------
    trajs : List[Trajectory]
        Input list of trajectories.
    time_avg : bool, optional
<<<<<<< HEAD
        If True, kurtosis is estimated averaging over time. Otherwise, 
        an ensemble average will be performed and all Trajectory objects 
=======
        If True, kurtosis is estimated averaging over time. Otherwise,
        an ensemble average will be performed and all Trajectory objects
>>>>>>> efd65aae
        will have to have the same length. By default True.
    lag : int, optional
        If None, ``time_avg`` should be set to ``False`` indicating
        ensemble average. Otherwise, ``lag`` is taken as the number
        of steps that multiplied by ``dt`` defines the lag time.
        By default None.

    Returns
    -------
    np.ndarray
        Kurtosis.
    np.ndarray
        Standard deviations.
    """

    if not time_avg:
        kurt = estimate_kurtosis_ensemble(trajs)
        return kurt
<<<<<<< HEAD
    
=======

>>>>>>> efd65aae
    kurt = estimate_kurtosis_time(trajs, lag)
    kurt_mean = np.mean(kurt, axis=1)
    kurt_std = np.std(kurt, axis=1)
    return kurt_mean, kurt_std<|MERGE_RESOLUTION|>--- conflicted
+++ resolved
@@ -410,11 +410,7 @@
         m2 = np.mean(arr_zm**2)
         m4 = np.mean(arr_zm**4)
 
-<<<<<<< HEAD
-        # Compute kurtosis for those cases in which the 
-=======
         # Compute kurtosis for those cases in which the
->>>>>>> efd65aae
         # second moment is different from zero
         if m2 == 0:
             return 0
@@ -422,11 +418,7 @@
         return kurtosis
 
     # MULTIDIMENSIONAL CASE
-<<<<<<< HEAD
-    # arr should have shape (dim, trials) 
-=======
     # arr should have shape (dim, trials)
->>>>>>> efd65aae
     # (i.e., a horizontal sequence of column vectors)
 
     # Subtract the mean position
@@ -438,28 +430,17 @@
     except np.linalg.LinAlgError:
         # Exception for the case of singular matrices
         return 0
-<<<<<<< HEAD
-    
-=======
-
->>>>>>> efd65aae
+
     # Kurtosis definition for multivariate r.v.'s
     k = np.sum(arr_zm * (cov_inv @ arr_zm), axis=0)
     kurtosis = np.mean(k**2)
 
     return kurtosis
 
-<<<<<<< HEAD
-
-def estimate_kurtosis_ensemble(trajs: List[Trajectory]):
-    """Estimate kurtosis as a function of time of the 
-    list of Trajectory objects, ``trajs``. The average 
-=======
 @_check_same_t
 def estimate_kurtosis_ensemble(trajs: List[Trajectory]):
     """Estimate kurtosis as a function of time of the
     list of Trajectory objects, ``trajs``. The average
->>>>>>> efd65aae
     is perform over the ensemble of realizations.
 
     Parameters
@@ -478,26 +459,15 @@
 
     # Set trials as the last axis
     r = np.moveaxis(r, 0, 2)
-<<<<<<< HEAD
 
     # Compute kurtosis at every time instant (loop over time)
     kurtosis = [_estimate_kurtosis(r_) for r_ in r]
 
     return np.array(kurtosis)
-=======
->>>>>>> efd65aae
-
-    # Compute kurtosis at every time instant (loop over time)
-    kurtosis = [_estimate_kurtosis(r_) for r_ in r]
-
-<<<<<<< HEAD
-=======
-    return np.array(kurtosis)
 
 
 @_check_same_dt
 @_check_uniform_time_spaced
->>>>>>> efd65aae
 def estimate_kurtosis_time(trajs: List[Trajectory], lag):
     """
     Estimate the kurtosis for every Trajectory object stored 
@@ -533,18 +503,11 @@
     return kurtosis
 
 
-<<<<<<< HEAD
-def estimate_kurtosis(trajs: List[Trajectory], time_avg=True, lag=None):
-    """
-    Estimate the kurtosis of the list of Trajectory objects, ``trajs``, 
-    providing the options of averaging over the ensemble of realizations 
-=======
 @_check_same_dim
 def estimate_kurtosis(trajs: List[Trajectory], time_avg=True, lag=None):
     """
     Estimate the kurtosis of the list of Trajectory objects, ``trajs``,
     providing the options of averaging over the ensemble of realizations
->>>>>>> efd65aae
     or over time.
 
     Parameters
@@ -552,13 +515,8 @@
     trajs : List[Trajectory]
         Input list of trajectories.
     time_avg : bool, optional
-<<<<<<< HEAD
-        If True, kurtosis is estimated averaging over time. Otherwise, 
-        an ensemble average will be performed and all Trajectory objects 
-=======
         If True, kurtosis is estimated averaging over time. Otherwise,
         an ensemble average will be performed and all Trajectory objects
->>>>>>> efd65aae
         will have to have the same length. By default True.
     lag : int, optional
         If None, ``time_avg`` should be set to ``False`` indicating
@@ -577,11 +535,7 @@
     if not time_avg:
         kurt = estimate_kurtosis_ensemble(trajs)
         return kurt
-<<<<<<< HEAD
-    
-=======
-
->>>>>>> efd65aae
+
     kurt = estimate_kurtosis_time(trajs, lag)
     kurt_mean = np.mean(kurt, axis=1)
     kurt_std = np.std(kurt, axis=1)
